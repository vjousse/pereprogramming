--- conflicted
+++ resolved
@@ -1,11 +1,7 @@
 +++
 title="Le guide complet du débutant avec FastAPI - Partie 5 : création, récupération et suppression des articles"
 date=2021-09-30T08:21:20+01:00
-<<<<<<< HEAD
-draft = true
-=======
 draft=true
->>>>>>> b05bea75
 
 [taxonomies]
 author = ["Vincent Jousse"]
